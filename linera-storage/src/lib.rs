--- conflicted
+++ resolved
@@ -14,13 +14,10 @@
 use futures::future;
 use linera_base::{
     crypto::{CryptoHash, PublicKey},
-<<<<<<< HEAD
-    data_types::{Amount, BlockHeight, HashedBlob, Timestamp},
-    identifiers::{BlobId, ChainDescription, ChainId, EventId, GenericApplicationId},
-=======
     data_types::{Amount, Blob, BlockHeight, TimeDelta, Timestamp, UserApplicationDescription},
-    identifiers::{BlobId, ChainDescription, ChainId, GenericApplicationId, UserApplicationId},
->>>>>>> 0602268a
+    identifiers::{
+        BlobId, ChainDescription, ChainId, EventId, GenericApplicationId, UserApplicationId,
+    },
     ownership::ChainOwnership,
 };
 use linera_chain::{
@@ -432,13 +429,12 @@
         Ok(self.storage.read_blob(blob_id).await?)
     }
 
-<<<<<<< HEAD
+    async fn contains_blob(&self, blob_id: BlobId) -> Result<bool, ViewError> {
+        self.storage.contains_blob(blob_id).await
+    }
+
     async fn get_event(&self, event_id: &EventId) -> Result<Vec<u8>, ExecutionError> {
         Ok(self.storage.read_event(event_id).await?)
-    }
-=======
-    async fn contains_blob(&self, blob_id: BlobId) -> Result<bool, ViewError> {
-        self.storage.contains_blob(blob_id).await
     }
 }
 
@@ -450,5 +446,4 @@
     async fn sleep(&self, delta: TimeDelta);
 
     async fn sleep_until(&self, timestamp: Timestamp);
->>>>>>> 0602268a
 }