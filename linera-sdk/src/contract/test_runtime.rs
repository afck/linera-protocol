--- conflicted
+++ resolved
@@ -14,12 +14,8 @@
         Amount, ApplicationPermissions, BlockHeight, Resources, SendMessageRequest, Timestamp,
     },
     identifiers::{
-<<<<<<< HEAD
-        Account, ApplicationId, BlobId, ChainId, ChannelName, Destination, EventId, MessageId,
-        Owner, StreamName,
-=======
-        Account, ApplicationId, ChainId, ChannelName, Destination, MessageId, Owner, StreamName,
->>>>>>> 0602268a
+        Account, ApplicationId, ChainId, ChannelName, Destination, EventId, MessageId, Owner,
+        StreamName,
     },
     ownership::{ChainOwnership, CloseChainError},
 };
@@ -55,15 +51,11 @@
     claim_requests: Vec<ClaimRequest>,
     expected_service_queries: VecDeque<(ApplicationId, String, String)>,
     expected_post_requests: VecDeque<(String, Vec<u8>, Vec<u8>)>,
-<<<<<<< HEAD
-    expected_read_blob_requests: VecDeque<(BlobId, HashedBlob)>,
-    expected_read_event_requests: VecDeque<(EventId, Vec<u8>)>,
-=======
     expected_read_data_blob_requests: VecDeque<(DataBlobHash, Vec<u8>)>,
     expected_assert_data_blob_exists_requests: VecDeque<(DataBlobHash, Option<()>)>,
     expected_open_chain_calls:
         VecDeque<(ChainOwnership, ApplicationPermissions, Amount, MessageId)>,
->>>>>>> 0602268a
+    expected_read_event_requests: VecDeque<(EventId, Vec<u8>)>,
     key_value_store: KeyValueStore,
 }
 
@@ -106,14 +98,10 @@
             claim_requests: Vec::new(),
             expected_service_queries: VecDeque::new(),
             expected_post_requests: VecDeque::new(),
-<<<<<<< HEAD
-            expected_read_blob_requests: VecDeque::new(),
-            expected_read_event_requests: VecDeque::new(),
-=======
             expected_read_data_blob_requests: VecDeque::new(),
             expected_assert_data_blob_exists_requests: VecDeque::new(),
             expected_open_chain_calls: VecDeque::new(),
->>>>>>> 0602268a
+            expected_read_event_requests: VecDeque::new(),
             key_value_store: KeyValueStore::mock().to_mut(),
         }
     }
@@ -696,14 +684,8 @@
             .push_back((url, payload, response));
     }
 
-<<<<<<< HEAD
-    /// Adds an expected `read_blob` call, and the response it should return in the test.
-    pub fn add_expected_read_blob_request(&mut self, blob_id: BlobId, response: HashedBlob) {
-        self.expected_read_blob_requests
-            .push_back((blob_id, response));
-=======
     /// Adds an expected `read_data_blob` call, and the response it should return in the test.
-    pub fn add_expected_read_data_blob_requests(&mut self, hash: DataBlobHash, response: Vec<u8>) {
+    pub fn add_expected_read_data_blob_request(&mut self, hash: DataBlobHash, response: Vec<u8>) {
         self.expected_read_data_blob_requests
             .push_back((hash, response));
     }
@@ -716,7 +698,6 @@
     ) {
         self.expected_assert_data_blob_exists_requests
             .push_back((hash, response));
->>>>>>> 0602268a
     }
 
     /// Adds an expected `read_event` call, and the response it should return in the test.
@@ -779,14 +760,6 @@
         response
     }
 
-<<<<<<< HEAD
-    /// Reads an event with the given ID from storage.
-    pub fn read_event(&mut self, event_id: EventId) -> Vec<u8> {
-        let maybe_event = self.expected_read_event_requests.pop_front();
-        let (expected_event_id, event_value) = maybe_event.expect("Unexpected read_event request");
-        assert_eq!(event_id, expected_event_id);
-        event_value
-=======
     /// Asserts that a blob with the given hash exists in storage.
     pub fn assert_data_blob_exists(&mut self, hash: DataBlobHash) {
         let maybe_request = self.expected_assert_data_blob_exists_requests.pop_front();
@@ -794,7 +767,14 @@
             maybe_request.expect("Unexpected assert_data_blob_exists request");
         assert_eq!(hash, expected_blob_hash);
         response.expect("Blob does not exist!");
->>>>>>> 0602268a
+    }
+
+    /// Reads an event with the given ID from storage.
+    pub fn read_event(&mut self, event_id: EventId) -> Vec<u8> {
+        let maybe_event = self.expected_read_event_requests.pop_front();
+        let (expected_event_id, event_value) = maybe_event.expect("Unexpected read_event request");
+        assert_eq!(event_id, expected_event_id);
+        event_value
     }
 }
 
