--- conflicted
+++ resolved
@@ -393,28 +393,6 @@
           TYPENAME: ChannelName
 Epoch:
   NEWTYPESTRUCT: U32
-<<<<<<< HEAD
-Event:
-  STRUCT:
-    - certificate_hash:
-        TYPENAME: CryptoHash
-    - height:
-        TYPENAME: BlockHeight
-    - index: U32
-    - authenticated_signer:
-        OPTION:
-          TYPENAME: Owner
-    - grant:
-        TYPENAME: Amount
-    - refund_grant_to:
-        OPTION:
-          TYPENAME: Account
-    - kind:
-        TYPENAME: MessageKind
-    - timestamp:
-        TYPENAME: Timestamp
-    - message:
-        TYPENAME: Message
 EventId:
   STRUCT:
     - chain_id:
@@ -423,8 +401,6 @@
         TYPENAME: StreamId
     - key:
         SEQ: U8
-=======
->>>>>>> 0602268a
 EventRecord:
   STRUCT:
     - stream_id:
